/**
 * @file Sylinder.hpp
 * @author wenyan4work (wenyan4work@gmail.com)
 * @brief Sphero-cylinder type
 * @version 1.0
 * @date 2018-12-13
 *
 * @copyright Copyright (c) 2018
 *
 */
#ifndef SYLINDER_HPP_
#define SYLINDER_HPP_

#include "FDPS/particle_simulator.hpp"
#include "Util/EigenDef.hpp"
#include "Util/EquatnHelper.hpp"
#include "Util/GeoCommon.h"
#include "Util/IOHelper.hpp"
#include "Util/QuadInt.hpp"

#include <cstdio>
#include <cstdlib>
#include <numeric>
#include <type_traits>
#include <vector>

/**
 * @brief specify the link of sylinders
 *
 */
struct Link {
    int group = GEO_INVALID_INDEX; ///< group id of sylinder links
    int prev = GEO_INVALID_INDEX;  ///< previous link in the link group
    int next = GEO_INVALID_INDEX;  ///< next link in the link group
};

/**
 * @brief Sphero-cylinder class
 *
 */
template <int N>
class Sylinder {
  public:
    int gid = GEO_INVALID_INDEX;         ///< unique global id
    int globalIndex = GEO_INVALID_INDEX; ///< unique global index sequentially ordered
    int rank = -1;                       ///< mpi rank

    double radius;          ///< radius
    double radiusCollision; ///< radius for collision resolution
    double length;          ///< length
    double lengthCollision; ///< length for collision resolution
    double radiusSearch;    ///< radiusSearch for short range interactions
    double sepmin;          ///< minimal separation with its neighbors within radiusSearch

    double tg;
    double t;
    double L0;

    Link link; ///< link of this sylinder

    double pos[3];         ///< position
    double orientation[4]; ///< orientation quaternion. direction norm vector = orientation * (0,0,1)

    // vel = velBrown + velCol + velBi + velNonB
    // force =          forceCol + forceBi + forceNonB
    // there is no Brownian force

    // velocity
    double vel[3];        ///< velocity
    double omega[3];      ///< angular velocity
    double velCol[3];     ///< collision velocity
    double omegaCol[3];   ///< collision angular velocity
    double velBi[3];      ///< bilateral constraint velocity
    double omegaBi[3];    ///< bilateral constraint angular velocity
    double velNonB[3];    ///< all non-Brownian deterministic velocity before constraint resolution
    double omegaNonB[3];  ///< all non-Brownian deterministic angular velocity before constraint resolution
    double velHydro[3];   ///< hydrodynamic velocity
    double omegaHydro[3]; ///< hydrodynamic angular velocity

    // force
    double force[3];      ///< force
    double torque[3];     ///< torque
    double forceCol[3];   ///< collision force
    double torqueCol[3];  ///< collision torque
    double forceBi[3];    ///< bilateral constraint force
    double torqueBi[3];   ///< bilateral constraint torque
    double forceNonB[3];  ///< all non-Brownian deterministic force before constraint resolution
    double torqueNonB[3]; ///< all non-Brownian deterministic torque before constraint resolution

    // Brownian displacement
    double velBrown[3];   ///< Brownian velocity
    double omegaBrown[3]; ///< Brownian angular velocity

    // Hydrodynamic quadrature point data
    int numQuadPt;            ///< number of quadrature points
    QuadInt<N> *quadPtr;      ///< pointer to QuadInt object
    double forceHydro[3 * N]; ///< hydrodynamic force at each quadrature point
    double uinfHydro[3 * N];  ///< background flow at each quadrature point (imposed plus those due to rod-rod
                              ///< hydrodynamic interactions)

    /**
     * @brief Construct a new Sylinder object
     *
     */
    Sylinder() = default;

    /**
     * @brief Destroy the Sylinder object
     *
     */
    ~Sylinder() = default;

    /**
     * @brief Construct a new Sylinder object
     *
     * @param gid_
     * @param radius_
     * @param radiusCollision_
     * @param length_
     * @param lengthCollision_
     * @param pos_ if not specified position is set as [0,0,0]
     * @param orientation_ if not specied orientation is set as identity
     */
    Sylinder(const int &gid_, const double &radius_, const double &radiusCollision_, const double &length_,
             const double &lengthCollision_, const double pos_[3] = nullptr, const double orientation_[4] = nullptr);

    /**
     * @brief Copy constructor
     *
     */
    Sylinder(const Sylinder &) = default;
    Sylinder(Sylinder &&) = default;
    Sylinder &operator=(const Sylinder &) = default;
    Sylinder &operator=(Sylinder &&) = default;

    /**
     * @brief display the data fields for this sylinder
     *
     */
    void dumpSylinder() const;

    /**
     * @brief set the velocity data fields to zero
     *
     */
    void clear();

    /**
     * @brief update the position and orientation with internal velocity data fields and given dt
     *
     * @param dt
     */
    void stepEuler(double dt);

    /**
     * @brief return position
     *
     * necessary interface for InteractionManager.hpp
     * @return const double*
     */
    const double *Coord() const { return pos; }

    /**
     * @brief return search radius
     *
     * necessary interface for InteractionManager.hpp
     * @return double
     */
    double Rad() const { return radiusCollision * 4 + lengthCollision; }

    /**
     * @brief Get the Gid
     *
     * necessary interface for FDPS FullParticle class
     * @return int
     */
    int getGid() const { return gid; }

    /**
     * @brief Get position as a PS::F64vec3 object
     *
     * necessary interface for FDPS FullParticle class
     * @return PS::F64vec3
     */
    PS::F64vec3 getPos() const { return PS::F64vec3(pos[0], pos[1], pos[2]); }

    /**
     * @brief Set position with given PS::F64vec3 object
     *
     * necessary interface for FDPS FullParticle class
     * @param newPos
     */
    void setPos(const PS::F64vec3 &newPos) {
        pos[0] = newPos.x;
        pos[1] = newPos.y;
        pos[2] = newPos.z;
    }

    /**
     * @brief write to a file*
     *
     * FDPS IO interface
     * @param fptr
     */
    void writeAscii(FILE *fptr) const;

    /**
     * @brief write VTK XML PVTP Header file from rank 0 for single-cell polylines
     *
     * @param prefix
     * @param postfix
     * @param nProcs
     */
    static void writePVTP(const std::string &prefix, const std::string &postfix, const int nProcs);

    /**
     * @brief write VTK XML PVTP Header file from rank 0 for multi-cell polylines
     *
     * @param prefix
     * @param postfix
     * @param nProcs
     */
    static void writePVTPdist(const std::string &prefix, const std::string &postfix, const int nProcs);

    /**
     * @brief write VTK XML binary base64 VTP data file containing single-cell polylines from every MPI rank
     *
     * Procedure for dumping sylinders in the system:
     * Each sylinder writes a polyline with two (connected) points.
     * Points are labeled with float -1 and 1
     * Sylinder data fields are written as cell data
     * Rank 0 writes the parallel header , then each rank write its own serial vtp/vtu file
     *
     * @tparam Container container for local sylinders which supports [] operator
     * @param sylinder
     * @param sylinderNumber
     * @param prefix
     * @param postfix
     * @param rank
     */
    template <class Container>
    static void writeVTP(const Container &sylinder, const int sylinderNumber, const std::string &prefix,
                         const std::string &postfix, int rank) {
        // for each sylinder:

        // write VTP for basic data
        // use float to save some space
        // point and point data
        std::vector<double> pos(6 * sylinderNumber); // position always in Float64
        std::vector<float> label(2 * sylinderNumber);

        // point connectivity of line
        std::vector<int32_t> connectivity(2 * sylinderNumber);
        std::vector<int32_t> offset(sylinderNumber);

        // sylinder data
        std::vector<int> gid(sylinderNumber);
        std::vector<int> numQuadPt(sylinderNumber);
        std::vector<float> radius(sylinderNumber);
        std::vector<float> radiusCollision(sylinderNumber);
        std::vector<float> length(sylinderNumber);
        std::vector<float> lengthCollision(sylinderNumber);
        std::vector<int> group(sylinderNumber);

        // vel
        std::vector<float> vel(3 * sylinderNumber);
        std::vector<float> omega(3 * sylinderNumber);
        std::vector<float> velCol(3 * sylinderNumber);
        std::vector<float> omegaCol(3 * sylinderNumber);
        std::vector<float> velBi(3 * sylinderNumber);
        std::vector<float> omegaBi(3 * sylinderNumber);
        std::vector<float> velNonB(3 * sylinderNumber);
        std::vector<float> omegaNonB(3 * sylinderNumber);

        // force
        std::vector<float> force(3 * sylinderNumber);
        std::vector<float> torque(3 * sylinderNumber);
        std::vector<float> forceCol(3 * sylinderNumber);
        std::vector<float> torqueCol(3 * sylinderNumber);
        std::vector<float> forceBi(3 * sylinderNumber);
        std::vector<float> torqueBi(3 * sylinderNumber);
        std::vector<float> forceNonB(3 * sylinderNumber);
        std::vector<float> torqueNonB(3 * sylinderNumber);

        // Brownian motion
        std::vector<float> velBrown(3 * sylinderNumber);
        std::vector<float> omegaBrown(3 * sylinderNumber);

        // rigid body orientation
        std::vector<float> xnorm(3 * sylinderNumber);
        std::vector<float> znorm(3 * sylinderNumber);

#pragma omp parallel for
        for (int i = 0; i < sylinderNumber; i++) {
            const auto &sy = sylinder[i];
            // point and point data
            Evec3 direction = ECmapq(sy.orientation) * Evec3(0, 0, 1);
            Evec3 end0 = ECmap3(sy.pos) - direction * (sy.length * 0.5);
            Evec3 end1 = ECmap3(sy.pos) + direction * (sy.length * 0.5);
            pos[6 * i] = end0[0];
            pos[6 * i + 1] = end0[1];
            pos[6 * i + 2] = end0[2];
            pos[6 * i + 3] = end1[0];
            pos[6 * i + 4] = end1[1];
            pos[6 * i + 5] = end1[2];
            label[2 * i] = -1;
            label[2 * i + 1] = 1;

            // connectivity
            connectivity[2 * i] = 2 * i;         // index of point 0 in line
            connectivity[2 * i + 1] = 2 * i + 1; // index of point 1 in line
            offset[i] = 2 * i + 2;               // offset is the end of each line. in fortran indexing

            // sylinder data
            gid[i] = sy.gid;
            group[i] = sy.link.group;
            numQuadPt[i] = sy.numQuadPt;
            radius[i] = sy.radius;
            radiusCollision[i] = sy.radiusCollision;
            length[i] = sy.length;
            lengthCollision[i] = sy.lengthCollision;

            Evec3 nx = ECmapq(sy.orientation) * Evec3(1, 0, 0);
            Evec3 nz = ECmapq(sy.orientation) * Evec3(0, 0, 1);
            for (int j = 0; j < 3; j++) {
                vel[3 * i + j] = sy.vel[j];
                omega[3 * i + j] = sy.omega[j];
                velCol[3 * i + j] = sy.velCol[j];
                omegaCol[3 * i + j] = sy.omegaCol[j];
                velBi[3 * i + j] = sy.velBi[j];
                omegaBi[3 * i + j] = sy.omegaBi[j];
                velNonB[3 * i + j] = sy.velNonB[j];
                omegaNonB[3 * i + j] = sy.omegaNonB[j];

                force[3 * i + j] = sy.force[j];
                torque[3 * i + j] = sy.torque[j];
                forceCol[3 * i + j] = sy.forceCol[j];
                torqueCol[3 * i + j] = sy.torqueCol[j];
                forceBi[3 * i + j] = sy.forceBi[j];
                torqueBi[3 * i + j] = sy.torqueBi[j];
                forceNonB[3 * i + j] = sy.forceNonB[j];
                torqueNonB[3 * i + j] = sy.torqueNonB[j];

                velBrown[3 * i + j] = sy.velBrown[j];
                omegaBrown[3 * i + j] = sy.omegaBrown[j];

                xnorm[3 * i + j] = nx[j];
                znorm[3 * i + j] = nz[j];
            }
        }

        std::ofstream file(prefix + std::string("Sylinder_") + "r" + std::to_string(rank) + std::string("_") + postfix +
                               std::string(".vtp"),
                           std::ios::out);

        IOHelper::writeHeadVTP(file);

        file << "<Piece NumberOfPoints=\"" << sylinderNumber * 2 << "\" NumberOfLines=\"" << sylinderNumber << "\">\n";
        // Points
        file << "<Points>\n";
        IOHelper::writeDataArrayBase64(pos, "position", 3, file);
        file << "</Points>\n";
        // cell definition
        file << "<Lines>\n";
        IOHelper::writeDataArrayBase64(connectivity, "connectivity", 1, file);
        IOHelper::writeDataArrayBase64(offset, "offsets", 1, file);
        file << "</Lines>\n";
        // point data
        file << "<PointData Scalars=\"scalars\">\n";
        IOHelper::writeDataArrayBase64(label, "endLabel", 1, file);
        file << "</PointData>\n";
        // cell data
        file << "<CellData Scalars=\"scalars\">\n";
        IOHelper::writeDataArrayBase64(gid, "gid", 1, file);
        IOHelper::writeDataArrayBase64(group, "group", 1, file);
        IOHelper::writeDataArrayBase64(numQuadPt, "numQuadPt", 1, file);
        IOHelper::writeDataArrayBase64(radius, "radius", 1, file);
        IOHelper::writeDataArrayBase64(radiusCollision, "radiusCollision", 1, file);
        IOHelper::writeDataArrayBase64(length, "length", 1, file);
        IOHelper::writeDataArrayBase64(lengthCollision, "lengthCollision", 1, file);

        IOHelper::writeDataArrayBase64(vel, "vel", 3, file);
        IOHelper::writeDataArrayBase64(omega, "omega", 3, file);
        IOHelper::writeDataArrayBase64(velCol, "velCollision", 3, file);
        IOHelper::writeDataArrayBase64(omegaCol, "omegaCollision", 3, file);
        IOHelper::writeDataArrayBase64(velBi, "velBilateral", 3, file);
        IOHelper::writeDataArrayBase64(omegaBi, "omegaBilateral", 3, file);
        IOHelper::writeDataArrayBase64(velNonB, "velNonBrown", 3, file);
        IOHelper::writeDataArrayBase64(omegaNonB, "omegaNonBrown", 3, file);

        IOHelper::writeDataArrayBase64(force, "force", 3, file);
        IOHelper::writeDataArrayBase64(torque, "torque", 3, file);
        IOHelper::writeDataArrayBase64(forceCol, "forceCollision", 3, file);
        IOHelper::writeDataArrayBase64(torqueCol, "torqueCollision", 3, file);
        IOHelper::writeDataArrayBase64(forceBi, "forceBilateral", 3, file);
        IOHelper::writeDataArrayBase64(torqueBi, "torqueBilateral", 3, file);
        IOHelper::writeDataArrayBase64(forceNonB, "forceNonBrown", 3, file);
        IOHelper::writeDataArrayBase64(torqueNonB, "torqueNonBrown", 3, file);

        IOHelper::writeDataArrayBase64(velBrown, "velBrown", 3, file);
        IOHelper::writeDataArrayBase64(omegaBrown, "omegaBrown", 3, file);

        IOHelper::writeDataArrayBase64(xnorm, "xnorm", 3, file);
        IOHelper::writeDataArrayBase64(znorm, "znorm", 3, file);
        file << "</CellData>\n";
        file << "</Piece>\n";

        IOHelper::writeTailVTP(file);
        file.close();
    }

    /**
     * @brief write VTK XML binary base64 VTP data file containing muli-cell polylines from every MPI rank
     *
     * Procedure for dumping sylinders in the system:
     * Each sylinder writes a polyline with N (connected) points.
     * Points are labeled with evenly spaded float between -0.5 and 0.5
     * Sylinder data fields are written as cell data for each segment
     * Rank 0 writes the parallel header , then each rank write its own serial vtp/vtu file
     *
     * @tparam Container container for local sylinders which supports [] operator
     * @param sylinder
     * @param sylinderNumber
     * @param prefix
     * @param postfix
     * @param rank
     */
    template <class Container>
    static void writeVTPdist(const Container &sylinder, const int sylinderNumber, const std::string &prefix,
                             const std::string &postfix, int rank) {
<<<<<<< HEAD

        // build index
        std::vector<int> rodPts(sylinderNumber, 0);
        std::vector<int> rodPtsIndex(sylinderNumber + 1, 0);
        for (int i = 0; i < sylinderNumber; i++) {
            const auto &sy = sylinder[i];
            rodPts[i] = sy.numQuadPt;
            rodPtsIndex[i + 1] = rodPts[i] + rodPtsIndex[i];
            assert(sy.numQuadPt == sy.quadPtr->getSize());
        }
        const int nPtsLocal = rodPtsIndex.back();

        // for each sylinder:
=======
        // Extract the quadrature number from each sylinder and calculate the total quad points in the entire system
        int totalQuadPt[sylinderNumber];
#pragma omp parallel for
        for (int i = 0; i < sylinderNumber; i++) {
            const auto &sy = sylinder[i];
            totalQuadPt[i] = sy.numQuadPt;
        }
        const int numQuadPtSum = std::accumulate(totalQuadPt, totalQuadPt + sylinderNumber, 0);
>>>>>>> 1ef87196

        // write VTP for data distributed along the sylinder
        // use float to save some space
        // point and point data
<<<<<<< HEAD
        std::vector<double> pos(3 * nPtsLocal); // position always in Float64
        std::vector<float> forceHydro(3 * nPtsLocal);
        std::vector<float> uinfHydro(3 * nPtsLocal);
        std::vector<float> sQuad(nPtsLocal);
        std::vector<float> weightQuad(nPtsLocal);

        // point connectivity of line
        std::vector<int32_t> connectivity(nPtsLocal, 0);
        std::vector<int32_t> offset(sylinderNumber);
=======
        std::vector<double> pos(3 * numQuadPtSum); // position always in Float64
        std::vector<float> label(numQuadPtSum);

        // point connectivity of line
        std::vector<int32_t> connectivity(2 * numQuadPtSum - 2 * sylinderNumber);
        std::vector<int32_t> offset(numQuadPtSum - sylinderNumber);

        // force
        std::vector<float> forceHydro(3 * numQuadPtSum);

        // vel
        std::vector<float> uinfHydro(3 * numQuadPtSum);
>>>>>>> 1ef87196

#pragma omp parallel for
        for (int i = 0; i < sylinderNumber; i++) {
            const auto &sy = sylinder[i];
            if (!sy.quadPtr) {
                std::cout << "writeVTPdist failed sy.quadPtr undefined" << std::endl;
            }
            const auto sQuadPt = sy.quadPtr->getPoints();
            Evec3 direction = ECmapq(sy.orientation) * Evec3(0, 0, 1);
            auto quadPtr = sy.quadPtr;
            const auto &sQuadPt = quadPtr->getPoints();
            const auto &wQuadPt = quadPtr->getWeights();
            const int idx = rodPtsIndex[i];
            offset[i] = rodPtsIndex[i + 1];
            // Loop over each point:
            for (int iPoint = 0; iPoint < sy.numQuadPt; iPoint++) {
                connectivity[idx + iPoint] = idx + iPoint;

                // position data
                Evec3 loc = ECmap3(sy.pos) + (sy.length * 0.5 * sQuadPt[iPoint]) * direction;
                pos[(iPoint + idx) * 3 + 0] = loc[0];
                pos[(iPoint + idx) * 3 + 1] = loc[1];
                pos[(iPoint + idx) * 3 + 2] = loc[2];
                // quadrature data
                weightQuad[idx + iPoint] = wQuadPt[iPoint];
                sQuad[idx + iPoint] = sQuadPt[iPoint];

                // sylinder data
                for (int j = 0; j < 3; j++) {
                    forceHydro[3 * (idx + iPoint) + j] = sy.forceHydro[iPoint * 3 + j];
                    uinfHydro[3 * (idx + iPoint) + j] = sy.uinfHydro[iPoint * 3 + j];
                }
            }
        }

        std::ofstream file(prefix + std::string("SylinderDist_") + "r" + std::to_string(rank) + std::string("_") +
                               postfix + std::string(".vtp"),
                           std::ios::out);

        IOHelper::writeHeadVTP(file);

<<<<<<< HEAD
        file << "<Piece NumberOfPoints=\"" << nPtsLocal << "\" NumberOfLines=\"" << sylinderNumber << "\">\n";
=======
        file << "<Piece NumberOfPoints=\"" << numQuadPtSum << "\" NumberOfLines=\"" << numQuadPtSum - sylinderNumber
             << "\">\n";
>>>>>>> 1ef87196
        // Points
        file << "<Points>\n";
        IOHelper::writeDataArrayBase64(pos, "position", 3, file);
        file << "</Points>\n";
        // cell definition
        file << "<Lines>\n";
        IOHelper::writeDataArrayBase64(connectivity, "connectivity", 1, file);
        IOHelper::writeDataArrayBase64(offset, "offsets", 1, file);
        file << "</Lines>\n";
        // point data
        file << "<PointData Scalars=\"scalars\">\n";
        IOHelper::writeDataArrayBase64(sQuad, "sQuad", 1, file);
        IOHelper::writeDataArrayBase64(weightQuad, "weightQuad", 1, file);
        IOHelper::writeDataArrayBase64(forceHydro, "forceHydro", 3, file);
        IOHelper::writeDataArrayBase64(uinfHydro, "uinfHydro", 3, file);
        file << "</PointData>\n";
        // cell data
        file << "<CellData Scalars=\"scalars\">\n";
        file << "</CellData>\n";
        file << "</Piece>\n";

        IOHelper::writeTailVTP(file);
        file.close();
    }
};

/**
 * @brief FDPS writeAscii file header
 */
class SylinderAsciiHeader {
  public:
    int nparticle;
    double time;
    void writeAscii(FILE *fp) const { fprintf(fp, "%d \n %lf\n", nparticle, time); }
};

static_assert(std::is_trivially_copyable<Sylinder<10>>::value, "");
static_assert(std::is_default_constructible<Sylinder<10>>::value, "");

// Include the Sylinder implimentation
#include "Sylinder.tpp"
#endif<|MERGE_RESOLUTION|>--- conflicted
+++ resolved
@@ -428,7 +428,6 @@
     template <class Container>
     static void writeVTPdist(const Container &sylinder, const int sylinderNumber, const std::string &prefix,
                              const std::string &postfix, int rank) {
-<<<<<<< HEAD
 
         // build index
         std::vector<int> rodPts(sylinderNumber, 0);
@@ -442,21 +441,10 @@
         const int nPtsLocal = rodPtsIndex.back();
 
         // for each sylinder:
-=======
-        // Extract the quadrature number from each sylinder and calculate the total quad points in the entire system
-        int totalQuadPt[sylinderNumber];
-#pragma omp parallel for
-        for (int i = 0; i < sylinderNumber; i++) {
-            const auto &sy = sylinder[i];
-            totalQuadPt[i] = sy.numQuadPt;
-        }
-        const int numQuadPtSum = std::accumulate(totalQuadPt, totalQuadPt + sylinderNumber, 0);
->>>>>>> 1ef87196
 
         // write VTP for data distributed along the sylinder
         // use float to save some space
         // point and point data
-<<<<<<< HEAD
         std::vector<double> pos(3 * nPtsLocal); // position always in Float64
         std::vector<float> forceHydro(3 * nPtsLocal);
         std::vector<float> uinfHydro(3 * nPtsLocal);
@@ -466,20 +454,6 @@
         // point connectivity of line
         std::vector<int32_t> connectivity(nPtsLocal, 0);
         std::vector<int32_t> offset(sylinderNumber);
-=======
-        std::vector<double> pos(3 * numQuadPtSum); // position always in Float64
-        std::vector<float> label(numQuadPtSum);
-
-        // point connectivity of line
-        std::vector<int32_t> connectivity(2 * numQuadPtSum - 2 * sylinderNumber);
-        std::vector<int32_t> offset(numQuadPtSum - sylinderNumber);
-
-        // force
-        std::vector<float> forceHydro(3 * numQuadPtSum);
-
-        // vel
-        std::vector<float> uinfHydro(3 * numQuadPtSum);
->>>>>>> 1ef87196
 
 #pragma omp parallel for
         for (int i = 0; i < sylinderNumber; i++) {
@@ -521,12 +495,7 @@
 
         IOHelper::writeHeadVTP(file);
 
-<<<<<<< HEAD
         file << "<Piece NumberOfPoints=\"" << nPtsLocal << "\" NumberOfLines=\"" << sylinderNumber << "\">\n";
-=======
-        file << "<Piece NumberOfPoints=\"" << numQuadPtSum << "\" NumberOfLines=\"" << numQuadPtSum - sylinderNumber
-             << "\">\n";
->>>>>>> 1ef87196
         // Points
         file << "<Points>\n";
         IOHelper::writeDataArrayBase64(pos, "position", 3, file);
